"""
Hardware control for AlliedVision cameras via the :mod:`vimba` interface.
<<<<<<< HEAD
Install :mod:`vimba` by following the instructions at [1]_. Include the
``numpy-export`` flag in the ``pip install`` command, as the :class:`AlliedVision` class
makes use of these features. See especially the vimba python manual [2]_ for reference.

Note
~~~~
Color camera functionality is not currently implemented, and will lead to undefined behavior.

References
----------
.. [1] https://github.com/alliedvision/VimbaPython
.. [2] https://github.com/alliedvision/VimbaPython/blob/master/Documentation/Vimba%20Python%20Manual.pdf
=======
Install :mod:`vimba` by following the
`provided instructions <https://github.com/alliedvision/VimbaPython>`_.
Include the ``numpy-export`` flag in the ``pip install`` command,
as the :class:`AlliedVision` class makes use of these features. See especially the
`vimba python manual <https://github.com/alliedvision/VimbaPython/blob/master/Documentation/Vimba%20Python%20Manual.pdf>`_
for reference.
>>>>>>> 3b9397c6
"""

import time
import numpy as np

from slmsuite.hardware.cameras.camera import Camera

try:
    import vimba
except ImportError:
    print("alliedvision.py: vimba not installed. Install to use AlliedVision cameras.")


class AlliedVision(Camera):
    r"""
    AlliedVision camera.

    Attributes
    ----------
    sdk : vimba.Vimba
        AlliedVision SDK. Shared among instances of :class:`AlliedVision`.
    cam : vimba.Camera
        Object to talk with the desired camera.

    Caution
    ~~~~~~~~
    The AlliedVision SDK :mod:`vimba` includes protections to maintain camera connectivity:
    specifically, the SDK :class:`vimba.Vimba` and cameras :class:`vimba.Camera` are designed
    to be used in concert with ``with`` statements. Unfortunately, this does not mesh with the
    architecture of :mod:`slmsuite`, where notebook-style operation is desired.
    Using ``with`` statements inside :class:`.AlliedVision` methods is likewise not an option,
    as the methods to :meth:`__enter__()` and :meth:`__exit__()` the ``with`` are time-consuming
    due to calls to :meth:`_open()` and :meth:`_close()` the objects, to the point of
    :math:`\mathcal{O}(\text{s})` overhead. :class:`.AlliedVision` disables these protections by
    calling :meth:`__enter__()` and :meth:`__exit__()` directly during :meth:`.__init__()` and
    :meth:`.close()`, instead of inside ``with`` statements.
    """

    sdk = None

    def __init__(self, serial="", verbose=True, **kwargs):
        """
        Initialize camera and attributes.

        Parameters
        ----------
        serial : str
            Serial number of the camera to open. If empty, defaults to the first camera in the list
            returned by :meth:`vimba.get_all_cameras()`.
        verbose : bool
            Whether or not to print extra information.
        kwargs
            See :meth:`.Camera.__init__` for permissible options.
        """
        if AlliedVision.sdk is None:
            if verbose:
                print("vimba initializing... ", end="")
            AlliedVision.sdk = vimba.Vimba.get_instance()
            AlliedVision.sdk.__enter__()
            if verbose:
                print("success")

        if verbose:
            print("Looking for cameras... ", end="")
        camera_list = AlliedVision.sdk.get_all_cameras()
        if verbose:
            print("success")

        serial_list = [cam.get_serial() for cam in camera_list]
        if serial == "":
            if len(camera_list) == 0:
                raise RuntimeError("No cameras found by vimba.")
            if len(camera_list) > 1 and verbose:
                print("No serial given... Choosing first of ", serial_list)

            self.cam = camera_list[0]
            serial = self.cam.get_serial()
        else:
            if serial in serial_list:
                self.cam = camera_list[serial_list.index(serial)]
            else:
                raise RuntimeError(
                    "Serial " + serial + " not found by vimba. Available: ", serial_list
                )

        if verbose:
            print("vimba sn " "{}" " initializing... ".format(serial), end="")
        self.cam.__enter__()
        if verbose:
            print("success")

        super().__init__(
            self.cam.SensorWidth.get(),
            self.cam.SensorHeight.get(),
            bitdepth=int(self.cam.PixelSize.get()),
            dx_um=None,
            dy_um=None,
            name=serial,
            **kwargs
        )

        self.cam.BinningHorizontal.set(1)
        self.cam.BinningVertical.set(1)

        self.cam.GainAuto.set("Off")

        self.cam.ExposureAuto.set("Off")
        self.cam.ExposureMode.set("Timed")

        self.cam.AcquisitionMode.set("SingleFrame")

        # Future: triggered instead of SingleFrame.
        self.cam.TriggerSelector.set("AcquisitionStart")
        self.cam.TriggerMode.set("Off")
        self.cam.TriggerActivation.set("RisingEdge")
        self.cam.TriggerSource.set("Software")

    def close(self, close_sdk=True):
        """
        See :meth:`.Camera.close`

        Parameters
        ----------
        close_sdk : bool
            Whether or not to close the :mod:`vimba` instance.
        """
        self.cam.__exit__(None, None, None)

        if close_sdk:
            self.close_sdk()

    @staticmethod
    def info(verbose=True):
        """
        Discovers all Thorlabs scientific cameras.

        Parameters
        ----------
        verbose : bool
            Whether to print the discovered information.

        Returns
        --------
        list of str
            List of AlliedVision serial numbers.
        """
        if AlliedVision.sdk is None:
            AlliedVision.sdk = vimba.Vimba.get_instance()
            AlliedVision.sdk.__enter__()
            close_sdk = True
        else:
            close_sdk = False

        camera_list = AlliedVision.sdk.get_all_cameras()
        serial_list = [cam.get_serial() for cam in camera_list]

        if verbose:
            print("AlliedVision serials:")
            for serial in serial_list:
                print("\"{}\"".format(serial))

        if close_sdk:
            AlliedVision.close_sdk()

        return serial_list

    @classmethod
    def close_sdk(cls):
        """
        Close the :mod:`vimba` instance.
        """
        if cls.sdk is not None:
            cls.sdk.__exit__(None, None, None)
            cls.sdk = None

    ### Property Configuration ###

    def get_properties(self, properties=None):
        """
        Print the list of camera properties.

        Parameters
        ----------
        properties : dict or None
            The target camera's property dictionary. If ``None``, the property
            dictionary is fetched from the camera associated with the calling instance.
        """
        if properties is None:
            properties = self.cam.__dict__.keys()

        for key in properties:
            prop = self.cam.__dict__[key]
            try:
                print(prop.get_name(), end="\t")
            except BaseException as e:
                print("Error accessing property dictionary, '{}':{}".format(key, e))
                continue

            try:
                print(prop.get(), end="\t")
            except:
                pass

            try:
                print(prop.get_unit(), end="\t")
            except:
                pass

            try:
                print(prop.get_description(), end="\n")
            except:
                print("")

    def set_adc_bitdepth(self, bitdepth):
        """
        Set the digitization bitdepth.

        Parameters
        ----------
        bitdepth : int
            Desired digitization bitdepth.
        """
        bitdepth = int(bitdepth)

        for entry in self.cam.SensorBitDepth.get_all_entries():
            value = entry.as_tuple()  # (name : str, value : int)
            if str(bitdepth) in value[0]:
                self.cam.SensorBitDepth.set(value[1])
                break
            raise RuntimeError("ADC bitdepth {} not found.".format(bitdepth))

    def get_adc_bitdepth(self):
        """
        Get the digitization bitdepth.

        Returns
        -------
        int
            The digitization bitdepth.
        """
        value = str(self.cam.SensorBitDepth.get())
        bitdepth = int("".join(char for char in value if char.isdigit()))
        return bitdepth

    def get_exposure(self):
        """See :meth:`.Camera.get_exposure`."""
        return float(self.cam.ExposureTime.get()) / 1e6

    def set_exposure(self, exposure_s):
        """See :meth:`.Camera.set_exposure`."""
        self.cam.ExposureTime.set(float(exposure_s * 1e6))

    def set_woi(self, woi=None):
        """See :meth:`.Camera.set_woi`."""
        return

    def get_image(self, timeout_s=1):
        """See :meth:`.Camera.get_image`."""
        t = time.time()

        # Convert timeout_s to ms
        frame = self.cam.get_frame(timeout_ms=int(1e3 * timeout_s))
        frame = frame.as_numpy_ndarray()

        # We have noticed that sometimes the camera gets into a state where
        # it returns a frame of all zeros apart from one pixel with value of 31.
        # This method is admittedly a hack to try getting a frame a few more times.
        # We welcome contributions to fix this.
        while np.sum(frame) == np.amax(frame) == 31 and time.time() - t < timeout_s:
            frame = self.cam.get_frame(timeout_ms=int(1e3 * timeout_s))
            frame = frame.as_numpy_ndarray()

        return self.transform(np.squeeze(frame))

    def flush(self, timeout_s=1e-3):
        """See :meth:`.Camera.flush`."""
        pass

    def reset(self):
        """See :meth:`.Camera.reset`."""
        raise NotImplementedError()<|MERGE_RESOLUTION|>--- conflicted
+++ resolved
@@ -1,26 +1,15 @@
 """
 Hardware control for AlliedVision cameras via the :mod:`vimba` interface.
-<<<<<<< HEAD
-Install :mod:`vimba` by following the instructions at [1]_. Include the
-``numpy-export`` flag in the ``pip install`` command, as the :class:`AlliedVision` class
-makes use of these features. See especially the vimba python manual [2]_ for reference.
-
-Note
-~~~~
-Color camera functionality is not currently implemented, and will lead to undefined behavior.
-
-References
-----------
-.. [1] https://github.com/alliedvision/VimbaPython
-.. [2] https://github.com/alliedvision/VimbaPython/blob/master/Documentation/Vimba%20Python%20Manual.pdf
-=======
 Install :mod:`vimba` by following the
 `provided instructions <https://github.com/alliedvision/VimbaPython>`_.
 Include the ``numpy-export`` flag in the ``pip install`` command,
 as the :class:`AlliedVision` class makes use of these features. See especially the
 `vimba python manual <https://github.com/alliedvision/VimbaPython/blob/master/Documentation/Vimba%20Python%20Manual.pdf>`_
 for reference.
->>>>>>> 3b9397c6
+
+Note
+~~~~
+Color camera functionality is not currently implemented, and will lead to undefined behavior.
 """
 
 import time
