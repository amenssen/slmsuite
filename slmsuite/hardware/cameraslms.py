"""
Datastructures, methods, and calibrations for an SLM monitored by a camera.
"""

import os
import time
import cv2
import copy
import matplotlib.pyplot as plt
import numpy as np
from scipy import optimize
from tqdm.autonotebook import tqdm
import warnings

from slmsuite.holography import analysis
from slmsuite.holography import toolbox
from slmsuite.holography.algorithms import SpotHologram
from slmsuite.holography.toolbox import imprint, format_2vectors
from slmsuite.holography.toolbox.phase import blaze
from slmsuite.misc.files import read_h5, write_h5, generate_path, latest_path
from slmsuite.misc.fitfunctions import cos, sinc2d
from slmsuite.misc.math import REAL_TYPES

from slmsuite.hardware.cameras.simulated import SimulatedCam
from slmsuite.hardware.slms.simulated import SimulatedSLM

class CameraSLM:
    """
    Base class for an SLM with camera feedback.

    Attributes
    ----------
    cam : object
        Instance of :class:`~slmsuite.hardware.cameras.camera.Camera`
        which interfaces with a camera. This camera is
        used to provide closed-loop feedback to an SLM for calibration and holography.
    slm : object
        Instance of :class:`~slmsuite.hardware.slms.slm.SLM`
        which interfaces with a phase display.
    """

    def __init__(self, cam, slm):
        """
        Parameters
        ----------
        cam
            See :attr:`~CameraSLM.cam`.
        slm
            See :attr:`~CameraSLM.slm`.
        mag
            See :attr:`~CameraSLM.mag`.
        """
        self.cam = cam
        self.slm = slm


class NearfieldSLM(CameraSLM):
    """
    **(NotImplemented)** Class for an SLM which is not nearly in the Fourier domain of a camera.

    Parameters
    ----------
    mag : number OR None
        Magnification between the plane where the SLM image is created
        and the camera sensor plane.
    """

    def __init__(self, cam, slm, mag=None):
        """See :meth:`CameraSLM.__init__`."""
        super().__init__(cam, slm)
        self.mag = mag


class FourierSLM(CameraSLM):
    """
    Class for an SLM and camera separated by a Fourier transform.
    This class includes methods for Fourier space and wavefront calibration.

    Attributes
    ----------
    fourier_calibration : dict or None
        Information for the affine transformation that maps between
        the k-space of the SLM (kxy) and the pixel-space of the camera (ij).
        See :meth:`~slmsuite.hardware.cameraslms.FourierSLM.fourier_calibrate`.
        In the future, including pincushion or other distortions might be implemented
        using :meth:`scipy.ndimage.spline_filter`, though this mapping would be separable.
    wavefront_calibration_raw : dict or None
        Raw data for wavefront calibration, which corrects for aberrations
        in the optical system (phase) and measures the amplitude distribution
        of power on the SLM (amplitude).
        See :meth:`~slmsuite.hardware.cameraslms.FourierSLM.wavefront_calibrate`.
    """

    def __init__(self, *args, **kwargs):
        """See :attr:`CameraSLM.__init__`."""
        super().__init__(*args, **kwargs)

        self.fourier_calibration = None
        self.wavefront_calibration_raw = None

    def simulate(self):
        """
        Clones the hardware-based experiment into a "digital twin" for simulation.

        Note
        ~~~~
        Since simulation mode needs the Fourier relationship between the SLM and 
        camera, the :class:`~slmsuite.hardware.cameraslms.FourierSLM` should be
        Fourier-calibrated prior to cloning for simulation.

        Returns
        -------
        FourierSLM
            A :class:`~slmsuite.hardware.cameraslms.FourierSLM` object with simulated
            hardware.
        """

        # Make a simulated SLM
        slm_sim = SimulatedSLM(self.slm.shape[::-1],
                               source = self.slm.source,
                               bitdepth = self.slm.bitdepth,
                               name = self.slm.name+"_sim",
                               wav_um = self.slm.wav_um,
                               wav_design_um = self.slm.wav_design_um,
                               dx_um = self.slm.dx_um,
                               dy_um = self.slm.dy_um)
        
        # Make a simulated camera using the current Fourier calibration
        cam_sim = SimulatedCam(slm_sim,
                       resolution = self.cam.shape[::-1],
                       M = self.fourier_calibration["M"],
                       b = self.fourier_calibration["b"],
                       bitdepth = self.cam.bitdepth,
                       averaging = self.cam._buffer.shape[0]
                                    if self.cam._buffer is not None else None,
                       dx_um = self.cam.dx_um,
                       dy_um = self.cam.dy_um,
                       name = self.cam.name+"sim")
        cam_sim.transform = self.cam.transform

        #Combine the two and pass FourierSLM attributes from hardware
        fs_sim = FourierSLM(cam_sim, slm_sim)
        fs_sim.fourier_calibration = copy.deepcopy(self.fourier_calibration)
        fs_sim.wavefront_calibration_raw = copy.deepcopy(self.wavefront_calibration_raw)

        return fs_sim

    def measure_settle(
        self, vector=(0.1, 0.1), basis="kxy", size=None, times=None, settle_time_s=1, plot=True
    ):
        """
        **(NotImplemented)**
        Approximates the :math`1/e` settle time of the SLM.
        This is done by successively removing and applying a blaze to the SLM,
        measuring the intensity at the first order spot versus time.

        Parameters
        ----------
        vector : array_like
            Point to TODO
        basis : {"ij", "kxy"}
            Basis of vector. This is the vector TODO
        size : int
            Size in pixels of the integration region. If ``None``, sets to sixteen
            times the approximate size of a diffraction limited spot.
        times : array_like
            List of times to sweep over in search of the :math:`1/e` settle time.
        settle_time_s : float
            Time between measurements to allow the SLM to re-settle.
        plot : bool
            Whether to print debug plots.
        """
        if basis == "ij":
            vector = self.ijcam_to_kxyslm(vector)

        point = self.kxyslm_to_ijcam(vector)

        blaze = toolbox.blaze(grid=self.slm, vector=vector)

        results = []

        for t in times:
            self.slm.write(None, settle=False)
            time.sleep(settle_time_s)

            self.slm.write(blaze, settle=False)
            time.sleep(t)

            image = self.cam.get_image()

            print(np.sum(image))
            print(np.max(image))
            # nonzero = image.ravel()
            # nonzero = nonzero[nonzero != 0]
            # print(nonzero)

            _, axs = plt.subplots(1, 2, figsize=(10, 4))
            axs[0].imshow(image)
            axs[1].imshow(
                np.squeeze(analysis.take(image, point, size, centered=True, integrate=False))
            )
            plt.show()

            results.append(analysis.take(image, point, size, centered=True, integrate=True))

        if plot:
            plt.plot(times, np.squeeze(results), "k*")
            plt.ylabel("Signal [a.u.]")
            plt.xlabel("Time [sec]")
            plt.show()

        return results

    def fourier_calibrate(
        self,
        array_shape=10,
        array_pitch=10,
        array_center=None,
        plot=False,
        autofocus=False,
        autoexposure=False,
        **kwargs,
    ):
        """
        Project and fit a SLM Fourier space (``"knm"``) grid onto
        camera pixel space (``"ij"``) for affine fitting.
        Sets :attr:`~slmsuite.hardware.cameraslms.FourierSLM.fourier_calibration`.
        An array produced by
        :meth:`~slmsuite.holography.algorithms.SpotHologram.make_rectangular_array()`
        is projected for analysis by
        :meth:`~slmsuite.holography.analysis.blob_array_detect()`.

        Important
        ~~~~~~~~~
        For best results, array_pitch should be integer data. Otherwise non-uniform
        rounding to the SLM's computational :math:`k`-space will result in non-uniform pitch and
        a bad fit.

        Parameters
        ----------
        array_shape, array_pitch
            Passed to :meth:`~slmsuite.holography.algorithms.SpotHologram.make_rectangular_array()`
            **in the** ``"knm"`` **basis.**
        array_center
            Passed to :meth:`~slmsuite.holography.algorithms.SpotHologram.make_rectangular_array()`
            **in the** ``"knm"`` **basis.**  ``array_center`` is not passed directly, and is
            processed as being relative to the center of ``"knm"`` space, the position
            of the 0th order.
        plot : bool
            Enables debug plots.
        autofocus : bool OR dict
            Whether or not to autofocus the camera.
            If a dictionary is passed, autofocus is performed,
            and the dictionary is passed to
            :meth:`~slmsuite.hardware.cameras.camera.Camera.autofocus()`.
        autoexposure : bool OR dict
            Whether or not to automatically set the camera exposure.
            If a dictionary is passed, autoexposure is performed,
            and the dictionary is passed to
            :meth:`~slmsuite.hardware.cameras.camera.Camera.autoexposure()`.
        **kwargs : dict
            Passed to :meth:`.project_fourier_grid()`.

        Returns
        -------
        dict
            :attr:`~slmsuite.hardware.cameraslms.FourierSLM.fourier_calibration`
        """
        # Parse variables
        if isinstance(array_shape, REAL_TYPES):
            array_shape = [int(array_shape), int(array_shape)]
        if isinstance(array_pitch, REAL_TYPES):
            array_pitch = [array_pitch, array_pitch]

        self.fourier_calibration = None

        # Make and project a GS hologram across a normal grid of kvecs
        hologram = self.project_fourier_grid(
            array_shape=array_shape, array_pitch=array_pitch, array_center=array_center, **kwargs
        )

        # The rounding of the values might cause the center to shift from the desired
        # value. To compensate for this, we find the true written center.
        # The first two points are ignored for balance against the parity check omission
        # of the last two points.
        array_center = np.mean(hologram.spot_kxy_rounded[:, 2:], axis=1)

        if plot:
            hologram.plot_farfield()
            hologram.plot_nearfield()

        # Optional step -- autofocus and autoexpose the spots
        if autofocus or isinstance(autofocus, dict):
            if autoexposure or isinstance(autoexposure, dict):
                if isinstance(autoexposure, dict):
                    self.cam.autoexposure(**autoexposure)
                else:
                    self.cam.autoexposure()

            if isinstance(autofocus, dict):
                self.cam.autofocus(plot=plot, **autofocus)
            else:
                self.cam.autofocus(plot=plot)

        if autoexposure or isinstance(autoexposure, dict):
            if isinstance(autoexposure, dict):
                self.cam.autoexposure(**autoexposure)
            else:
                self.cam.autoexposure()

        # self.cam.flush()
        img = self.cam.get_image()

        # Get orientation of projected array
        orientation = analysis.blob_array_detect(img, array_shape, plot=plot)

        a = format_2vectors(array_center)
        M = np.array(orientation["M"])
        b = format_2vectors(orientation["b"])

        # blob_array_detect returns the calibration from ij to the space of the array, so
        # as a last step we must convert from the array to (centered) knm space, and then
        # one step further to kxy space. This is done by a simple scaling.
        scaling = (
            np.array((self.slm.dx, self.slm.dy))
            * np.flip(np.squeeze(hologram.shape))
            / np.squeeze(array_pitch)
        )

        M = np.array(
            [
                [M[0, 0] * scaling[0], M[0, 1] * scaling[1]],
                [M[1, 0] * scaling[0], M[1, 1] * scaling[1]],
            ]
        )

        self.fourier_calibration = {"M": M, "b": b, "a": a}

        return self.fourier_calibration

    def name_fourier_calibration(self):
        """
        Creates ``"<cam.name>-<slm.name>-fourier-calibration"``.

        Returns
        -------
        name : str
            The generated name.
        """
        return "{}-{}-fourier-calibration".format(self.cam.name, self.slm.name)

    def save_fourier_calibration(self, path=".", name=None):
        """
        Saves :attr:`~slmsuite.hardware.cameraslms.FourierSLM.fourier_calibration`
        to a file like ``"path/name_id.h5"``.

        Parameters
        ----------
        path : str
            Path to directory to save in. Default is current directory.
        name : str or None
            Name of the save file. If ``None``, will use :meth:`name_fourier_calibration`.

        Returns
        -------
        str
            The file path that the fourier calibration was saved to.
        """
        if name is None:
            name = self.name_fourier_calibration()
        file_path = generate_path(path, name, extension="h5")
        write_h5(file_path, self.fourier_calibration)

        return file_path

    def load_fourier_calibration(self, file_path=None):
        """
        Loads :attr:`~slmsuite.hardware.cameraslms.FourierSLM.fourier_calibration`
        from a file.

        Parameters
        ----------
        file_path : str or None
            Full path to the Fourier calibration file. If ``None``, will
            search the current directory for a file with a name like
            the one returned by :meth:`name_fourier_calibration`.

        Returns
        -------
        str
            The file path that the fourier calibration was loaded from.

        Raises
        ------
        FileNotFoundError
            If a file is not found.
        """
        if file_path is None:
            path = os.path.abspath(".")
            name = self.name_fourier_calibration()
            file_path = latest_path(path, name, extension="h5")
            if file_path is None:
                raise FileNotFoundError(
                    "Unable to find a Fourier calibration file like\n{}"
                    "".format(os.path.join(path, name))
                )

        self.fourier_calibration = read_h5(file_path)

        return file_path

    def project_fourier_grid(self, array_shape=10, array_pitch=10, array_center=None, **kwargs):
        """
        Projects a Fourier space grid (``"knm"``) onto pixel space (``"ij"``).
        The chosen computational k-space ``"knm"`` uses a computational shape
        generated by :meth:`SpotHologram.calculate_padded_shape` corresponding to the
        smallest square shape with power-of-two sidelength that is larger than the SLM's
        shape.

        Parameters
        ----------
        array_shape, array_pitch
            Passed to :meth:`~slmsuite.holography.algorithms.SpotHologram.make_rectangular_array()`
            **in the** ``"knm"`` **basis.**
        array_center
            Passed to :meth:`~slmsuite.holography.algorithms.SpotHologram.make_rectangular_array()`
            **in the** ``"knm"`` **basis.**  ``array_center`` is not passed directly, and is
            processed as being relative to the center of ``"knm"`` space, the position
            of the 0th order.
        **kwargs
            Passed to :meth:`~slmsuite.holography.algorithms.SpotHologram.optimize()`.

        Returns
        -------
        ~slmsuite.holography.algorithms.SpotHologram
            Optimized hologram.
        """

        # Make the spot array
        shape = SpotHologram.calculate_padded_shape(self, padding_order=1, square_padding=True)
        hologram = SpotHologram.make_rectangular_array(
            shape,
            array_shape=array_shape,
            array_pitch=array_pitch,
            array_center=None
            if array_center is None
            else (
                format_2vectors(array_center)
                + format_2vectors(((shape[1]) / 2.0, (shape[0]) / 2.0))
            ),
            basis="knm",
            orientation_check=True,
            cameraslm=self,
        )

        # Default optimize settings.
        if "maxiter" not in kwargs:
            kwargs["maxiter"] = 50

        # Optimize and project the hologram
        hologram.optimize(**kwargs)

        self.slm.write(hologram.extract_phase(), settle=True)

        return hologram

    ### Fourier Calibration Helpers ###

    def kxyslm_to_ijcam(self, kxy):
        r"""
        Converts SLM Fourier space (``"kxy"``) to camera pixel space (``"ij"``).
        For blaze vectors :math:`\vec{x}` and camera pixel indices :math:`\vec{y}`, computes:

        .. math:: \vec{y} = M \cdot (\vec{x} - \vec{a}) + \vec{b}

        where :math:`M`, :math:`\vec{b}`, and :math:`\vec{a}` are stored in
        :attr:`~slmsuite.hardware.cameraslms.FourierSLM.fourier_calibration`.

        If the vectors are three-dimensional, the third depth dimension is treated according to:

        .. math:: y_z = \frac{f_{eff}^2}{f_{slm}} = f_{eff}^2x_z

        where :math:`x_z`, equivalent to focal power,
        is converted into depth :math:`y_z` in pixels.

        Parameters
        ----------
        kxy : array_like
            Vector or array of vectors to convert. Can be 2D or 3D.
            Cleaned with :meth:`~slmsuite.holography.toolbox.format_2vectors()`.

        Returns
        -------
        ij : numpy.ndarray
            Vector or array of vectors in camera spatial coordinates. Can be 2D or 3D.

        Raises
        ------
        RuntimeError
            If the fourier plane calibration does not exist.
        """
<<<<<<< HEAD
        if self.fourier_calibration is None:
            raise RuntimeError("Fourier calibration must exist to be used.")

        kxy = format_2vectors(kxy, handle_dimension="pass")

        # Apply the xy transformation.
        ij = np.matmul(
            self.fourier_calibration["M"],
            kxy[:2, :] - self.fourier_calibration["a"]
        ) + self.fourier_calibration["b"]

        # Handle z if needed.
        if ij.shape[0] == 3:
            f_eff = self.get_effective_focal_length("norm")
            pix2um = self._get_camera_pix2um()
            z = ij[[2], :] * (self.slm.wav_um * f_eff * f_eff / pix2um)
            return np.vstack((ij, z))
        else:
            return ij
=======
        assert self.fourier_calibration is not None
        return (
            np.matmul(
                self.fourier_calibration["M"], format_2vectors(kxy) - self.fourier_calibration["a"]
            )
            + self.fourier_calibration["b"]
        )
>>>>>>> 5ad51810

    def ijcam_to_kxyslm(self, ij):
        r"""
        Converts camera pixel space (``"ij"``) to SLM Fourier space (``"kxy"``).
        For camera pixel indices :math:`\vec{y}` and blaze vectors :math:`\vec{x}`, computes:

        .. math:: \vec{x} = M^{-1} \cdot (\vec{y} - \vec{b}) + \vec{a}

        where :math:`M`, :math:`\vec{b}`, and :math:`\vec{a}` are stored in
        :attr:`~slmsuite.hardware.cameraslms.FourierSLM.fourier_calibration`.

        If the vectors are three-dimensional, the third depth dimension is treated according to:

        .. math:: x_z = \frac{1}{f_{slm}} = \frac{y_z}{f_{eff}^2}

        where this factor, equivalent to focal power, is used as the normalized prefactor of
        the quadratic term of a simple thin lens.

        Parameters
        ----------
        ij : array_like
            Vector or array of vectors to convert. Can be 2D or 3D.
            Cleaned with :meth:`~slmsuite.holography.toolbox.format_2vectors()`.

        Returns
        -------
        kxy : numpy.ndarray
            Vector or array of vectors in slm angular coordinates. Can be 2D or 3D.

        Raises
        ------
        RuntimeError
            If the fourier plane calibration does not exist.
        """
<<<<<<< HEAD
        if self.fourier_calibration is None:
            raise RuntimeError("Fourier calibration must exist to be used.")

        ij = format_2vectors(ij, handle_dimension="pass")

        # Apply the xy transformation.
        kxy = np.matmul(
            np.linalg.inv(self.fourier_calibration["M"]),
            ij[:2, :] - self.fourier_calibration["b"]
        ) + self.fourier_calibration["a"]

        # Handle z if needed.
        if ij.shape[0] == 3:
            f_eff = self.get_effective_focal_length("norm")
            pix2um = self._get_camera_pix2um()
            z = ij[[2], :] * (pix2um / (self.slm.wav_um * f_eff * f_eff))
            return np.vstack((kxy, z))
        else:
            return kxy
=======
        assert self.fourier_calibration is not None
        return (
            np.matmul(
                np.linalg.inv(self.fourier_calibration["M"]),
                format_2vectors(ij) - self.fourier_calibration["b"],
            )
            + self.fourier_calibration["a"]
        )
>>>>>>> 5ad51810

    def get_farfield_spot_size(self, slm_size=None, basis="kxy"):
        """
        Calculates the size of a spot produced by blazed patch of size ``slm_size`` on the SLM.
        If this patch is the size of the SLM, then we will find in the farfield (camera)
        domain, the size of a diffraction-limited spot for a fully-illuminated surface.
        As the ``slm_size`` of the patch on the SLM decreases, the diffraction limited
        spot size in the farfield domain will of course increase. This calculation
        is accomplished using the calibration produced by
        :attr:`~slmsuite.hardware.cameraslms.FourierSLM.fourier_calibrate()`
        and stored in
        :attr:`~slmsuite.hardware.cameraslms.FourierSLM.fourier_calibration`.

        Parameters
        ----------
        slm_size : (float, float) OR int OR float OR None
            Size of patch on the SLM in normalized units.
            A scalar is interpreted as the width and height of a square.
            If ``None``, defaults to the normalized SLM size.
        basis : {"kxy", "ij"}
            Basis of the returned size; ``"kxy"`` for SLM size, ``"ij"`` for camera size.

        Returns
        -------
        (float, float)
            Size in x and y of the spot in the desired ``basis``.

        Raises
        ------
        ValueError
            If the basis argument was malformed.
        """
        # Default to effective SLM aperture size (based on amplitude profile if measured)
        if slm_size is None:
            psf_kxy = self.slm.spot_radius_kxy()[:, 0]
            slm_size = (1 / psf_kxy[0], 1 / psf_kxy[1])
        # Float input -> square region
        elif isinstance(slm_size, REAL_TYPES):
            slm_size = (slm_size, slm_size)

        if basis == "kxy":
            return (1 / slm_size[0], 1 / slm_size[1])
        elif basis == "ij":
            M = self.fourier_calibration["M"]
            # Compensate for spot rotation s.t. spot size is along camera axes
            size_kxy = np.linalg.inv(M / np.sqrt(np.linalg.det(M))) @ np.array(
                (1 / slm_size[0], 1 / slm_size[1])
            )
            return np.abs(self.kxyslm_to_ijcam([0, 0]) - self.kxyslm_to_ijcam(size_kxy))
        else:
            raise ValueError('Unrecognized basis "{}".'.format(basis))

    def _get_camera_pix2um(self):
        if self.cam.dx_um is None or self.cam.dy_um is None:
            raise ValueError("Camera dx_um or dy_um are not set.")
        if self.cam.dx_um != self.cam.dy_um:
            warnings.warn("Camera does not have square pitch. Odd behavior might result.")
        return np.mean([self.cam.dx_um, self.cam.dy_um])

    def get_effective_focal_length(self, units="norm"):
        """
        Uses the Fourier calibration to estimate the effective focal length of the
        optical train separating the Fourier-domain SLM from the camera.
        This currently assumes an isotropic imaging train without cylindrical optics.

        Parameters
        ----------
        units : {"pix", "um", "norm"}
            Units for the focal length.

        Returns
        -------
        f_eff : float
            Effective focal length.
        """
        if self.fourier_calibration is None:
            raise RuntimeError("Fourier calibration must exist to be used.")

        # Gather f_eff in pix/rad.
        f_eff = np.sqrt(np.abs(np.linalg.det(self.fourier_calibration["M"])))

        # Gather other conversions.
        pix2um = self._get_camera_pix2um()

        # Convert.
        if units == "pix":
            pass
        elif units == "um":
            f_eff *= pix2um
        elif units == "norm":
            f_eff *= pix2um / self.slm.wav_um

        return f_eff

    ### Wavefront Calibration ###

    def wavefront_calibrate(
        self,
        interference_point,
        field_point,
        field_point_units="ij",
        superpixel_size=50,
        phase_steps=1,
        exclude_superpixels=(0, 0),
        autoexposure=False,
        test_superpixel=None,
        reference_superpixel=None,
        fresh_calibration=True,
        measure_background=False,
        corrected_amplitude=False,
        plot=0,
    ):
        """
        Perform wavefront calibration.
        This procedure involves `iteratively interfering light diffracted from
        superpixels across an SLM with a reference superpixel <https://doi.org/10.1038/nphoton.2010.85>`_.
        Interference occurs at a given ``interference_point`` in the camera's imaging plane.
        It is at this point where the computed correction is ideal; the further away
        from this point, the less ideal the correction is.
        Sets :attr:`~slmsuite.hardware.cameraslms.FourierSLM.wavefront_calibration_raw`.
        Run :meth:`~slmsuite.hardware.cameraslms.FourierSLM.process_wavefront_calibration`
        after to produce the usable calibration which is written to the SLM.
        This procedure measures the wavefront phase and amplitude.

        Tip
        ~~~
        If only amplitude calibration is desired,
        set ``phase_steps=None`` to omit the more time consuming phase calibration.

        Tip
        ~~~
        Set ``phase_steps=1`` for faster calibration. This fits the phase fringes of an
        image rather than scanning the fringes over a single camera pixel over many
        ``phase_steps``. This is usually optimal except in cases with excessive noise.

        Parameters
        ----------
        interference_point : (float, float)
            Position in the camera domain where interference occurs.
        field_point : (float, float)
            Position in the camera domain where pixels not included in superpixels are
            blazed toward in order to reduce light in the camera's field. Suggested
            approach is to set this outside the field of view of the camera and make
            sure that other diffraction orders are far from the `interference_point`.
        field_point_units : str
            Default to ``"ij"`` which moves first diffraction order
             to the camera pixel ``field_point``.
            If it is instead a unit compatible with
            :meth:`~slmsuite.holography.toolbox.convert_blaze_vector()`, then the
            ``field_point`` value is interpreted as a shifting blaze vector.
            In this case, setting one coordinate of ``field_point`` to zero is suggested
            to minimize higher order diffraction.
        superpixel_size : int
            The width and height in pixels of each SLM superpixel.
            If this is not a devisor of both dimensions of the SLM's :attr:`shape`,
            then superpixels at the edge of the SLM may be cropped and give undefined results.
        phase_steps : int
            The number of phases measured for the interference pattern.
            If ``phase_steps`` is ``None`, phase is not measured:
            only amplitude is measured.
            If ``phase_steps`` is one, does a one-shot fit on the interference
            pattern to improve speed.
        exclude_superpixels : (int, int)
            Optionally exclude superpixels from the margin, in ``(nx, ny)`` form.
            That is, the ``nx`` superpixels are omitted from the left and right sides
            of the SLM, with the same for ``ny``. As power is
            typically concentrated in the center of the SLM, this function is useful for
            excluding points that are known to be blocked, or for quickly testing calibration
            at the most relevant points.
        autoexposure : bool
            Whether or not to perform autoexposure on the camera.
            See :meth:`~slmsuite.hardware.cameras.camera.Camera.autoexposure`.
        test_superpixel : (int, int) OR None
            Test an iteration of wavefront calibration using the given superpixel.
            If ``None``, do not test.
        reference_superpixel : None or (int, int)
            The superpixel to reference from. Defaults to the center of the SLM.
        fresh_calibration : bool
            If ``True``, the calibration is performed without an existing calibration
            (any old calibration is wiped from the :class:`SLM` and :class:`CameraSLM`).
            If ``False``, the calibration is performed on top of any existing
            calibration. This is useful to determine the quality of a previous
            calibration, as a new calibration should yield zero phase correction needed
            if the previous was perfect. The old calibration will be stored in the
            :attr:`wavefront_calibration_raw` under ``"previous_phase_correction"``,
            so keep in mind that this (uncompressed) image will take up significantly more space.
        measure_background : bool
            Whether to measure the background at each point.
        corrected_amplitude : bool
            If ``False``, the power in the uncorrected target beam
            is used as the source of amplitude measurement.
            If ``True``, adds another step to measure the power of the corrected target beam.
        plot : int or bool
            Whether to provide visual feedback, options are:

             - ``-1`` : No plots or tqdm prints.
             - ``0``, ``False`` : No plots, but tqdm prints.
             - ``1``, ``True`` : Plots on fits and essentials.
             - ``2`` : Plots on everything.
             - ``3`` : ``test_superpixel`` not ``None`` only: returns image frames
               to make a movie from the phase measurement (not for general use).

        Returns
        -------
        dict
            :attr:`~slmsuite.hardware.cameraslms.FourierSLM.wavefront_calibration_raw`

        Raises
        ------
        AssertionError
            If the fourier plane calibration does not exist.
        """
        # Parse phase_steps
        if phase_steps is not None:
            if not np.isclose(phase_steps, int(phase_steps)):
                raise ValueError(f"Expected integer phase_steps. Received {phase_steps}.")
            phase_steps = int(phase_steps)
            if phase_steps <= 0:
                raise ValueError(f"Expected positive phase_steps. Received {phase_steps}.")

        # Interpret the plot command.
        return_movie = plot == 3 and test_superpixel is not None
        if return_movie:
            plot = 1
            if phase_steps is None or phase_steps == 1:
                raise ValueError("cameraslms.py: Must have phase_steps > 1 to produce a movie.")
        verbose = plot >= 0
        plot_fits = plot >= 1 or test_superpixel is not None
        plot_everything = plot >= 2

        # Clean the points
        base_point = np.around(self.kxyslm_to_ijcam([0, 0])).astype(int)
        interference_point = np.around(format_2vectors(interference_point)).astype(int)
        field_point = format_2vectors(field_point)

        # Use the Fourier calibration to help find points/sizes in the imaging plane.
        assert (
            self.fourier_calibration is not None
        ), "Fourier calibration must be done before wavefront calibration."
        interference_blaze = self.ijcam_to_kxyslm(interference_point)
        if field_point_units == "ij":
            field_blaze = self.ijcam_to_kxyslm(field_point)
        else:
            field_blaze = toolbox.convert_blaze_vector(
                field_point, from_units=field_point_units, to_units="kxy", slm=self.slm
            )

            field_point = self.kxyslm_to_ijcam(field_blaze)

        field_point = np.around(format_2vectors(field_point)).astype(int)

        # Determine how many rows and columns of superpixels we will use.
        [NY, NX] = np.ceil(np.array(self.slm.shape) / superpixel_size).astype(int)

        if reference_superpixel is None:
            # Set the reference superpixel to be centered on the SLM.
            reference_superpixel = tuple(
                np.floor(np.flip(self.slm.shape) / superpixel_size / 2).astype(int)
            )
        (nxref, nyref) = reference_superpixel

        if (
<<<<<<< HEAD
            nxref < exclude_superpixels[0] or nyref < exclude_superpixels[1] or
            nxref >= NX-exclude_superpixels[0] or nyref >= NY-exclude_superpixels[1]
=======
            nxref < exclude_superpixels[0]
            or nyref < exclude_superpixels[1]
            or nxref >= NX - exclude_superpixels[0]
            or nyref >= NY - exclude_superpixels[1]
>>>>>>> 5ad51810
        ):
            raise ValueError("reference_superpixel out of range of calibration.")

        # Determine the interference spot size.
        interference_size = np.around(
            np.array(
                self.get_farfield_spot_size(
                    (superpixel_size * self.slm.dx, superpixel_size * self.slm.dy), basis="ij"
                )
            )
        ).astype(int)

        # Error check whether we expect to be able to see fringes.
        max_r = np.sqrt(
<<<<<<< HEAD
            np.square(np.max([nxref-exclude_superpixels[0], NX-nxref-exclude_superpixels[0]])) +
            np.square(np.max([nyref-exclude_superpixels[1], NY-nyref-exclude_superpixels[1]]))
=======
            np.square(np.max([nxref - exclude_superpixels[0], NX - nxref - exclude_superpixels[0]]))
            + np.square(
                np.max([nyref - exclude_superpixels[1], NY - nyref - exclude_superpixels[1]])
            )
>>>>>>> 5ad51810
        )

        fringe_period = interference_size / max_r / 2

        if np.any(fringe_period < 1):
            warnings.warn(
                "Non-resolvable interference fringe period "
                "for the given SLM calibration extent. "
                "Either exclude more of the SLM or magnify the field on the camera."
            )

        # Save the current calibration in case we are just testing (test_superpixel != None)
        amplitude = self.slm._get_source_amplitude()
        phase = self.slm._get_source_phase()

        # If we're starting fresh, remove the old calibration such that this does not
        # muddle things. If we're only testing, the stored data above will be reinstated.
        if fresh_calibration:
            self.slm.source.pop("amplitude", "First calibration.")
            self.slm.source.pop("phase", "First calibration.")
            self.slm.source.pop("r2", "First calibration.")

        # Build the correction dict.
        correction_dict = {
            "NX": NX,
            "NY": NY,
            "nxref": nxref,
            "nyref": nyref,
            "superpixel_size": superpixel_size,
            "interference_point": interference_point,
            "interference_size": interference_size,
            "phase_steps": phase_steps,
            "previous_phase_correction": (
                False if "phase" not in self.slm.source else np.copy(self.slm.source["phase"])
            ),
        }

        keys = [
            "power",
            "normalization",
            "background",
            "phase",
            "kx",
            "ky",
            "amp_fit",
            "contrast_fit",
            "r2_fit",
        ]

        for key in keys:
            if key not in correction_dict.keys():
                correction_dict.update({key: np.zeros((NY, NX), dtype=np.float32)})

        def superpixels(
            index,
            reference=None,
            reference_blaze=interference_blaze,
            target=None,
            target_blaze=interference_blaze,
            plot=False,
        ):
            """
            Helper function for making superpixel phase masks.

            Parameters
            ----------
            reference, target : float or None
                Phase of reference/target superpixel; not rendered if None.
            reference_blaze, target_blaze : (float, float)
                Blaze vector for the given superpixel.
            """
            matrix = blaze(self.slm, field_blaze)

            if reference is not None:
                imprint(
                    matrix,
                    np.array([nxref, 1, nyref, 1]) * superpixel_size,
                    blaze,
                    self.slm,
                    vector=reference_blaze,
                    offset=0,
                )

            if target is not None:
                imprint(
                    matrix,
                    np.array([index[0], 1, index[1], 1]) * superpixel_size,
                    blaze,
                    self.slm,
                    vector=target_blaze,
                    offset=target,
                )

            if plot_everything or plot:
                plt.figure(figsize=(20, 25))
                plt.imshow(np.mod(matrix, 2 * np.pi), interpolation="none")
                plt.show()

            return matrix

        def mask(img, center, lengths):
            """
            Take a matrix img and cut everything outside a rectangle, defined by
            its center point and the lengths.

            Parameters
            ----------
            img : numpy.ndarray
                Matrix to mask.
            center : (int, int)
                Center (x, y) of rectangle.
            lengths : (int, int)
                (length_x, length_y) of rectangle.

            Returns
            -------
            numpy.ndarray
                Masked image.
            """
            return img[
                int(center[1] - lengths[1] / 2) : int(center[1] + lengths[1] / 2),
                int(center[0] - lengths[0] / 2) : int(center[0] + lengths[0] / 2),
            ]

        def fit_phase(phases, intensities):
            """
            Fits a sine function to the intensity vs phase, and extracts best phase and amplitude
            that give constructive interference.
            If fit fails return 0 on all values.

            Parameters
            ----------
            phases : numpy.ndarray
                Phase measurements.
            intensities : numpy.ndarray
                Intensity measurements.

            Returns
            -------
            best_phase : float
                b
            amp : float
                a
            r2 : float
                R^2 of fit
            contrast : float
                a / (a + c)
            """
            guess = [
                phases[np.argmax(intensities)],
                np.max(intensities) - np.min(intensities),
                np.min(intensities),
            ]

            try:
                popt, _ = optimize.curve_fit(cos, phases, intensities, p0=guess)
            except BaseException:
                warnings.warn("Curve fitting failed; nulling response from this superpixel.")
                return 0, 0, 0, 0

            # Extract phase and amplitude from fit.
            best_phase = popt[0]
            amp = popt[1]
            contrast = popt[1] / (popt[1] + popt[2])

            # Residual and total sum of squares, producing the R^2 metric.
            ss_res = np.sum((intensities - cos(phases, *popt)) ** 2)
            ss_tot = np.sum((intensities - np.mean(intensities)) ** 2)
            r2 = 1 - (ss_res / ss_tot)

            if plot_fits:
                plt.scatter(phases / np.pi, intensities, color="k", label="Data")

                phases_fine = np.linspace(0, 2 * np.pi, 100)

                plt.plot(phases_fine / np.pi, cos(phases_fine, *popt), "k-", label="Fit")
                plt.plot(phases_fine / np.pi, cos(phases_fine, *guess), "k--", label="Guess")
                plt.plot(best_phase / np.pi, popt[1] + popt[2], "xr", label="Phase")

                plt.legend(loc="best")
                plt.title("Interference ($R^2$={:.3f})".format(r2))
                plt.grid()
                plt.xlim([0, 2])
                plt.xlabel(r"$\phi$ $[\pi]$")
                plt.ylabel("Signal")

                plt.show()

            return best_phase, amp, r2, contrast

        def fit_phase_image(img, dsuperpixel, plot_fits=True):
            """
            Fits a modulated 2D sinc function to an image, and extracts best phase and
            amplitude that give constructive interference.
            If fit fails return 0 on all values.

            Parameters
            ----------
            img : numpy.ndarray
                2D image centered on the interference point.
            dsuperpixel : ndarray
                Integer distance (dx,dy) between superpixels.

            Returns
            -------
            best_phase : float
                b
            amp : float
                a
            r2 : float
                R^2 of fit
            contrast : float
                a / (a + c)
            """
            # Future: Cache this outside to avoid repeating memory allocation.
            xy = np.meshgrid(
                *[
                    np.arange(-(img.shape[1 - a] - 1) / 2, +(img.shape[1 - a] - 1) / 2 + 0.5)
                    for a in range(2)
                ]
            )
            xyr = [l.ravel() for l in xy]

            # Process dsuperpixel by rotating it according to the Fourier calibration.
            M = self.fourier_calibration["M"]
<<<<<<< HEAD
            M_norm = M / np.sqrt(np.abs(np.linalg.det(M)))
=======
            M_norm = M / np.sqrt(np.linalg.det(M))
>>>>>>> 5ad51810
            dsuperpixel = np.squeeze(np.matmul(M_norm, format_2vectors(dsuperpixel)))

            # Make the guess and bounds.
            d = np.amin(img)
            c = 0
            a = np.amax(img) - c
            R = np.mean(img.shape) / 2
            theta = np.arctan(M[1, 0] / -M[0, 0])

            guess = [
<<<<<<< HEAD
                R, a, 0, c, d,
                4 * np.pi * dsuperpixel[0] / img.shape[1],
                4 * np.pi * dsuperpixel[1] / img.shape[0]
            ]
            lb = [
                .9*R, 0, -4*np.pi, 0, 0,
                guess[5]-1,
                guess[6]-1
            ]
            ub = [
                1.1*R, 2*a, 4*np.pi, a, a,
                guess[5]+1,
                guess[6]+1
=======
                R,
                a,
                0,
                c,
                d,
                4 * np.pi * dsuperpixel[0] / img.shape[1],
                4 * np.pi * dsuperpixel[1] / img.shape[0],
                theta,
>>>>>>> 5ad51810
            ]
            lb = [0.9 * R, 0, -4 * np.pi, 0, 0, guess[5] - 1, guess[6] - 1, theta - np.pi / 10]
            ub = [1.1 * R, 2 * a, 4 * np.pi, a, a, guess[5] + 1, guess[6] + 1, theta + np.pi / 10]

            # Restrict sinc2d to be centered (as expected).
<<<<<<< HEAD
            def sinc2d_local(xy, R, a=1, b=0, c=0, d=0, kx=1, ky=1):
                return sinc2d(xy, 0, 0, R, a, b, c, d, kx, ky)
=======
            def sinc2d_local(xy, R, a=1, b=0, c=0, d=0, kx=1, ky=1, theta=0):
                # When centered, rotation can be applied to xy, kxy
                c = np.cos(theta)
                s = np.sin(theta)
                rotation = np.array([[c, -s], [s, c]])
                kxy = rotation @ np.array([kx, ky])

                # If raveled (for optimization)
                xy = np.array(xy)
                if len(np.array(xy).shape) < 3:
                    xy_rot = rotation @ xy
                # But otherwise not raveled
                else:
                    xy_rot = np.array([rotation @ xy[:, :, i] for i in range(xy.shape[-1])])
                    xy_rot = np.transpose(xy_rot, (1, 2, 0))

                return sinc2d(xy_rot, 0, 0, R, a, b, c, d, kxy[0], kxy[1])
>>>>>>> 5ad51810

            # Determine the guess phase byt overlapping shifted guesses with the image.
            differences = []
            N = 20
            phases = np.arange(N) * 2 * np.pi / N

            for phase in phases:
                guess[2] = phase
                differences.append(np.sum(np.square(img - sinc2d_local(xy, *guess))))

            guess[2] = phases[int(np.min(np.argmin(differences)))]

            # Try the fit!
            try:
                popt, _ = optimize.curve_fit(sinc2d_local, xyr, img.ravel(), p0=guess, bounds=(lb, ub), maxfev=20)
            except:
                # Failures indicate low source power on the superpixel
                warnings.warn("Image fitting failed; nulling response from this superpixel.")
                popt = np.zeros(8)

            # Extract phase and amplitude from fit.
            best_phase = popt[2]
            amp = np.abs(popt[1])
            contrast = np.abs(popt[1] / (np.abs(popt[1]) + np.abs(popt[3])))

            # Remove the sinc term when doing the rquared.
            popt_nomod = np.copy(popt)
            popt_nomod[3] += popt_nomod[1] / 2
            popt_nomod[1] = 0
            img0 = img - sinc2d_local(xy, *popt_nomod)
            fit0 = sinc2d_local(xy, *popt) - sinc2d_local(xy, *popt_nomod)

            # Residual and total sum of squares, producing the R^2 metric.
            ss_res = np.sum((img0 - fit0) ** 2)
            ss_tot = np.sum((img0 - np.mean(img0)) ** 2)
            r2 = 1 - (ss_res / ss_tot)

<<<<<<< HEAD
            final = (np.mod(-best_phase, 2*np.pi), amp, r2, contrast)
=======
            final = (np.mod(-best_phase, 2 * np.pi), amp, r2, contrast)
>>>>>>> 5ad51810

            # Plot the image, guess, and fit, if desired.
            if plot_fits:
                _, axs = plt.subplots(1, 3, figsize=(20,10))

                axs[0].imshow(img)
                axs[1].imshow(sinc2d_local(xy, *guess))
                axs[2].imshow(sinc2d_local(xy, *popt))

                for index, title in enumerate(["Image", "Guess", "Fit"]):
                    axs[index].set_title(title)

                plt.show()

            return final

        def plot_labeled(img, plot=False, title="", plot_zoom=False):
            if plot_everything or plot:
                if return_movie:
                    fig, axs = plt.subplots(1, 3, figsize=(16, 4), facecolor="white")
                else:
                    fig, axs = plt.subplots(1, 3, figsize=(16, 4))
                axs[0].imshow(
                    np.mod(self.slm.phase, 2 * np.pi),
                    cmap=plt.get_cmap("twilight"),
                    interpolation="none",
                )

                if plot_zoom:
                    for a in [0, 1]:
                        ref = reference_superpixel[a] * superpixel_size
                        test = test_superpixel[a] * superpixel_size

                        lim = [
                            min(ref, test) - 0.5 * superpixel_size,
                            max(ref, test) + 1.5 * superpixel_size,
                        ]

                        if a:
                            axs[0].set_ylim([lim[1], lim[0]])
                        else:
                            axs[0].set_xlim(lim)

                color = "r"

                im = axs[1].imshow(np.log10(img + 0.1))
                im.set_clim(0, np.log10(self.cam.bitresolution))

                dpoint = field_point - base_point

                points = [(base_point + N * dpoint) for N in range(-2, 3)]
                points.append(interference_point)
                labels = [
                    "Field -2nd",
                    "Field -1st",
                    "Field 0th",
                    "Field 1st",
                    "Field 2nd",
                    "Interference\nPoint",
                ]

                wh = int(interference_size[0])
                hh = int(interference_size[1])

                for point, label in zip(points, labels):
                    if label == "Interference\nPoint":
                        wh *= 2
                        hh *= 2
                    rect = plt.Rectangle(
                        (float(point[0] - wh), float(point[1] - hh)),
                        float(2 * wh),
                        float(2 * hh),
                        ec=color,
                        fc="none",
                    )
                    axs[1].add_patch(rect)
                    axs[1].annotate(
                        label,
                        (point[0], point[1] + 2 * interference_size[1] + hh),
                        c=color,
                        size="x-small",
                        ha="center",
                    )

                im = axs[2].imshow(np.log10(img + 0.1))
                axs[2].scatter([point[0]], [point[1]], 5, "r", "*")
                axs[2].set_xlim(point[0] - wh, point[0] + wh)
                axs[2].set_ylim(point[1] + hh, point[1] - hh)
                im.set_clim(0, np.log10(self.cam.bitresolution))

                for spine in ["top", "bottom", "right", "left"]:
                    axs[2].spines[spine].set_color(color)
                    axs[2].spines[spine].set_linewidth(1.5)

                if self.cam.bitdepth > 10:
                    step = 2
                else:
                    step = 1

                bitresolution_list = np.power(2, np.arange(0, self.cam.bitdepth + 1, step),
                                              dtype=np.int64)

                cbar = fig.colorbar(im, ax=axs[2])
                cbar.ax.set_yticks(np.log10(bitresolution_list))
                cbar.ax.set_yticklabels(bitresolution_list)

                axs[0].set_title("SLM Phase")
                axs[1].set_title("Camera Result")
                axs[2].set_title(title)

                if plot_zoom and return_movie:
                    fig.tight_layout()
                    fig.canvas.draw()
                    image_from_plot = np.frombuffer(fig.canvas.tostring_rgb(), dtype=np.uint8)
                    image_from_plot = image_from_plot.reshape(
                        fig.canvas.get_width_height()[::-1] + (3,)
                    )
                    plt.close()

                    return image_from_plot
                else:
                    plt.show()

        def find_center(img, plot=False):
            masked_pic_mode = mask(img, interference_point, 4 * interference_size)

            if plot_everything or plot:
                plt.imshow(masked_pic_mode)
                plt.show()

            # Future: use the below
            # found_center = analysis.image_positions([masked_pic_mode]) + interference_point

            # Blur a lot and assume the maximum corresponds to the center.
            blur = 2 * int(np.min(interference_size)) + 1
            masked_pic_mode = analysis._make_8bit(masked_pic_mode)
            masked_pic_mode = cv2.GaussianBlur(masked_pic_mode, (blur, blur), 0)
            _, _, _, max_loc = cv2.minMaxLoc(masked_pic_mode)
            found_center = (
                format_2vectors(max_loc)
                - format_2vectors(np.flip(masked_pic_mode.shape)) / 2
                + interference_point
            )

            return found_center

        def measure(index, plot=False):
            self.cam.flush()

            # Step 0: Measure the background.
            if measure_background:
                self.slm.write(superpixels(index, reference=None, target=None), settle=True)
                background_image = self.cam.get_image()
                plot_labeled(background_image, plot=plot, title="Background")
                back = mask(background_image, interference_point, 2 * interference_size).sum()
            else:
                back = np.nan

            # Step 0.5: Measure the power in the reference mode.
            self.slm.write(superpixels(index, reference=0, target=None), settle=True)
            normalization_image = self.cam.get_image()
            plot_labeled(normalization_image, plot=plot, title="Reference Diffraction")
            norm = mask(normalization_image, interference_point, 2 * interference_size).sum()

            # Step 1: Measure the position of the target mode.
            self.slm.write(superpixels(index, reference=None, target=0), settle=True)
            position_image = self.cam.get_image()
            plot_labeled(position_image, plot=plot, title="Base Target Diffraction")
            found_center = find_center(position_image)

            # Step 1.25: Add a blaze to the target mode so that it overlaps with reference mode.
            blaze_difference = self.ijcam_to_kxyslm(found_center) - interference_blaze
            target_blaze_fixed = interference_blaze - blaze_difference

            # Step 1.5: Measure the power...
<<<<<<< HEAD
            if corrected_amplitude:      # ...in the corrected target mode.
=======
            if corrected_amplitude:  # ...in the corrected target mode.
>>>>>>> 5ad51810
                self.slm.write(
                    superpixels(index, reference=None, target=0, target_blaze=target_blaze_fixed),
                    settle=True,
                )
                fixed_image = self.cam.get_image()
                plot_labeled(fixed_image, plot=plot, title="Corrected Target Diffraction")
                pwr = mask(fixed_image, interference_point, 2 * interference_size).sum()
            else:  # ...in the uncorrected target mode.
                pwr = mask(position_image, interference_point, 2 * interference_size).sum()

            # Step 1.75: Stop here if we don't need to measure the phase.
            if phase_steps is None:
                return {
                    "power": pwr,
                    "normalization": norm,
                    "background": back,
                    "phase": np.nan,
                    "kx": np.nan,
                    "ky": np.nan,
                    "amp_fit": np.nan,
                    "contrast_fit": np.nan,
                    "r2_fit": np.nan,
                }

            # Step 2: Measure interference and find relative phase
            if phase_steps == 1:
                # Step 2.1: Gather a single image.
                self.slm.write(
                    superpixels(index, reference=0, target=0, target_blaze=target_blaze_fixed),
                    settle=True,
                )
                result_img = self.cam.get_image()
                cropped_img = mask(result_img, interference_point, 2 * interference_size)

                # Step 2.2: Fit the data and return.
                phase_fit, amp_fit, r2_fit, contrast_fit = fit_phase_image(
                    cropped_img, np.subtract(index, reference_superpixel), plot_fits=plot
                )
            else:
                phases = np.linspace(0, 2 * np.pi, phase_steps, endpoint=False)
                results = []  # list for recording the intensity of the reference point

                # Determine whether to use a progress bar.
                if verbose:
                    description = "superpixel=({},{})".format(index[0], index[1])
                    prange = tqdm(phases, position=0, leave=False, desc=description)
                else:
                    prange = phases

                if return_movie:
                    frames = []

                # Step 2.1: Measure phases
                for phase in prange:
                    self.slm.write(
                        superpixels(
                            index, reference=0, target=phase, target_blaze=target_blaze_fixed
                        ),
                        settle=True,
                    )
                    interference_image = self.cam.get_image()
                    results.append(
                        interference_image[int(interference_point[1]), int(interference_point[0])]
                    )

                    if return_movie:
                        frames.append(
                            plot_labeled(
                                interference_image,
                                plot=plot,
                                title="Phase = ${:1.2f}\pi$".format(phase / np.pi),
                                plot_zoom=True,
                            )
                        )

                # Step 2.2: Fit to sine and return.
                phase_fit, amp_fit, r2_fit, contrast_fit = fit_phase(phases, results)

            # Step 2.5: maybe plot a picture of the correct phase.
            if plot:
                self.slm.write(
                    superpixels(
                        index, reference=0, target=phase_fit, target_blaze=target_blaze_fixed
                    ),
                    settle=True,
                )
                interference_image = self.cam.get_image()
                plot_labeled(interference_image, plot=plot, title="Best Interference")

            # Step 3: Return the result.
            if return_movie:
                return frames

            return {
                "power": pwr,
                "normalization": norm,
                "background": back,
                "phase": phase_fit,
                "kx": -float(blaze_difference[0]),
                "ky": -float(blaze_difference[1]),
                "amp_fit": amp_fit,
                "contrast_fit": contrast_fit,
                "r2_fit": r2_fit,
            }

        # Correct exposure and position of the reference mode.
        self.slm.write(superpixels((0, 0), reference=0, target=None), settle=True)
        self.cam.flush()

        if autoexposure:
            window = [
                interference_point[0],
                2 * interference_size[0],
                interference_point[1],
                2 * interference_size[1],
            ]
            self.cam.autoexposure(set_fraction=0.1, window=window)

        base_image = self.cam.get_image()
        plot_labeled(base_image, plot=plot_everything, title="Base Reference Diffraction")
        found_center = find_center(base_image)

        # Correct the original blaze using the measured result.
        blaze_difference = self.ijcam_to_kxyslm(found_center) - interference_blaze
        reference_blaze_fixed = interference_blaze - blaze_difference

        if plot_fits:
            self.slm.write(
                superpixels(
                    (0, 0), reference=0, target=None, reference_blaze=reference_blaze_fixed
                ),
                settle=True,
            )
            fixed_image = self.cam.get_image()
            plot_labeled(fixed_image, plot=plot_everything, title="Corrected Reference Diffraction")
            found_center = find_center(fixed_image)

        # If we just want to debug/test one region, then do so.
        if test_superpixel is not None:
            result = measure(test_superpixel, plot=plot_fits)

            # Reset the phase and amplitude of the SLM to the stored data.
            self.slm.source["amplitude"] = amplitude
            self.slm.source["phase"] = phase

            return result

        # Otherwise, proceed with all of the superpixels (doing some exclusion math first).
        sx_cropped = exclude_superpixels[0]
        sy_cropped = exclude_superpixels[1]
        NX_cropped = NX - exclude_superpixels[0]
        NY_cropped = NY - exclude_superpixels[1]
        N = NX_cropped * NY_cropped

        if NX_cropped < 0 or NY_cropped < 0:
            raise ValueError("Too many superpixels were excluded.")

        for n in tqdm(range(N), position=1, leave=True, desc="calibration"):
            nx = int(n % NX_cropped) + sx_cropped
            ny = int(n / NX_cropped) + sy_cropped

            # Exclude the reference mode.
            if nx == nxref and ny == nyref:
                continue

            # Measure!
            measurement = measure((nx, ny), plot=plot_fits)

            # Update dictionary.
            for key in measurement:
                correction_dict[key][ny, nx] = measurement[key]

        self.wavefront_calibration_raw = correction_dict

        return correction_dict

    def process_wavefront_calibration(self, smooth=True, r2_threshold=0.9, apply=True, plot=False):
        """
        Processes :attr:`~slmsuite.hardware.cameraslms.FourierSLM.wavefront_calibration_raw`
        into the desired phase correction and amplitude measurement. Applies these
        parameters to the respective variables in the SLM if ``apply`` is ``True``.

        Parameters
        ----------
        smooth : bool
            Whether to blur the correction data to avoid aliasing.
        r2_threshold : float
            Threshold for a "good fit". Proxy for whether a datapoint should be used or
            ignored in the final data, depending upon the rsquared value of the fit.
            Should be within [0, 1].
        apply : bool
            Whether to apply the processed calibration to the associated SLM.
            Otherwise, this function only returns and maybe
            plots these results. Defaults to ``True``.
        plot : bool
            Whether to enable debug plots.

        Returns
        -------
        dict
            The updated source dictionary containing the processed source amplitude and phase.
        """
        # Step 0: Initialize helper variables and functions.
        data = self.wavefront_calibration_raw

        if len(data) == 0:
            raise RuntimeError("No raw wavefront data to process. Either load data or calibrate.")

        NX = data["NX"]
        NY = data["NY"]
        nxref = data["nxref"]
        nyref = data["nyref"]

        size_blur_k = 1

        def average_neighbors(matrix):
            matrix[nyref, nxref] = (
                np.sum([matrix[nyref + i, nxref + 1] for i in [-1, 0, 1]])
                + np.sum([matrix[nyref + i, nxref] for i in [-1, 1]])
                + np.sum([matrix[nyref + i, nxref - 1] for i in [-1, 0, 1]])
            ) / 8

        # Step 1: Process the measured amplitude
        # Fix the reference pixel by averaging the 8 surrounding pixels
        pwr = np.copy(data["power"])
        pwr[pwr == np.inf] = np.amax(pwr)
        average_neighbors(pwr)
        if smooth:
            pwr = cv2.GaussianBlur(pwr, (size_blur_k, size_blur_k), 0)

        norm = np.copy(data["normalization"])
        average_neighbors(norm)
        if smooth:
            norm = cv2.GaussianBlur(norm, (size_blur_k, size_blur_k), 0)

        back = np.copy(data["background"])
        back[np.isnan(back)] = 0
        average_neighbors(back)
        if smooth:
            back = cv2.GaussianBlur(back, (size_blur_k, size_blur_k), 0)

        pwr -= back
        norm -= back

        # Normalize and resize
        superpixel_size = int(data["superpixel_size"])
        w = superpixel_size * NX
        h = superpixel_size * NY

        pwr_norm = np.divide(pwr, norm)

        pwr_norm[np.isnan(pwr_norm)] = 0
        pwr_norm[~np.isfinite(pwr_norm)] = 0
        pwr_norm[pwr_norm < 0] = 0

        pwr_large = cv2.resize(pwr_norm, (w, h), interpolation=cv2.INTER_CUBIC)
        pwr_large = pwr_large[: self.slm.shape[0], : self.slm.shape[1]]

        pwr_large[np.isnan(pwr_large)] = 0
        pwr_large[~np.isfinite(pwr_large)] = 0
        pwr_large[pwr_large < 0] = 0

        if smooth:
            size_blur = 4 * int(superpixel_size) + 1
            pwr_large = cv2.GaussianBlur(pwr_large, (size_blur, size_blur), 0)

        amp = np.sqrt(pwr_norm)
        amp_large = np.sqrt(pwr_large)

        # Step 2: Process R^2
        r2 = np.copy(data["r2_fit"])
        r2[nyref, nxref] = 1
        r2s = r2

        r2s_large = cv2.resize(r2s, (w, h), interpolation=cv2.INTER_NEAREST)
        r2s_large = r2s_large[: self.slm.shape[0], : self.slm.shape[1]]

        # Step 3: Process the wavefront
        # Load data.
        kx = np.copy(data["kx"])
        ky = np.copy(data["ky"])

        offset = np.copy(data["phase"])

        real = np.cos(offset)
        imag = np.sin(offset)

        # Fill in the reference pixel with surrounding data.
        average_neighbors(kx)
        average_neighbors(ky)

        average_neighbors(real)
        average_neighbors(imag)

        # Cleanup the phase.
        offset = np.arctan2(imag, real) + np.pi

        kx[r2s < r2_threshold] = 0
        ky[r2s < r2_threshold] = 0
        offset[r2s < r2_threshold] = 0
        pathing = 0 * r2s

        # Step 3.5: Infer phase for superpixels which do satisfy the R^2 threshold.
        # For each row...
        for ny in range(NY):
            # Go forward and then back along each row.
            for nx in list(range(NX)) + list(range(NX - 1, -1, -1)):
                if r2s[ny, nx] >= r2_threshold:
                    # Superpixels exceeding the threshold need no correction.
                    pass
                else:
                    # Otherwise, do a majority-vote with adjacent superpixels.
                    kx2 = []
                    ky2 = []
                    offset2 = []

                    # Loop through the adjacent superpixels (including diagonals).
                    for ax, ay in [
                        (1, 0),
                        (-1, 0),
                        (0, 1),
                        (0, -1),
                        (1, -1),
                        (-1, -1),
                        (1, 1),
                        (-1, 1),
                    ]:
                        (tx, ty) = (nx + ax, ny + ay)
                        (dx, dy) = (
                            2 * np.pi * (nx - nxref) * superpixel_size * self.slm.dx,
                            2 * np.pi * (ny - nyref) * superpixel_size * self.slm.dy,
                        )

                        # Make sure our adjacent pixel under test is within range and above threshold.
                        if (
                            tx >= 0
                            and tx < NX
                            and ty >= 0
                            and ty < NY
                            and (r2s[ty, tx] >= r2_threshold)
                        ):  # or pathing[ty, tx] == ny)):
                            kx3 = kx[ty, tx]
                            ky3 = ky[ty, tx]

                            kx2.append(kx3)
                            ky2.append(ky3)
                            offset2.append(offset[ty, tx] + dx * kx3 + dy * ky3)

                    # Do a majority vote (within std) for the phase.
                    if len(kx2) > 0:
                        kx[ny, nx] = 0  # np.mean(kx2)
                        ky[ny, nx] = 0  # np.mean(ky2)

                        minstd = np.inf
                        for phi in range(4):
                            shift = phi * np.pi / 2
                            offset3 = np.mod(np.array(offset2) + shift, 2 * np.pi)

                            if minstd > np.std(offset3):
                                minstd = np.std(offset3)
                                offset[ny, nx] = np.mod(np.mean(offset3) - shift, 2 * np.pi)

                        pathing[ny, nx] = ny

        # Step 3.75: Make the SLM-sized correction using the compressed data from each superpixel.
        phase = np.zeros(self.slm.shape)
        for nx in range(NX):
            for ny in range(NY):
                imprint(
                    phase,
                    np.array([nx, 1, ny, 1]) * superpixel_size,
                    blaze,
                    self.slm,
                    vector=(kx[ny, nx], ky[ny, nx]),
                    offset=offset[ny, nx],
                )

        if smooth:
            # Iterative smoothing helps to preserve slopes while avoiding superpixel boundaries.
            # Consider, for instance, a fine blaze.
            for _ in tqdm(range(16 if smooth is True else smooth), desc="smooth"):
                real = np.cos(phase)
                imag = np.sin(phase)

                # Blur the phase to smooth it out
                size_blur = 2 * int(superpixel_size / 4) + 1
                real = cv2.GaussianBlur(real, (size_blur, size_blur), 0)
                imag = cv2.GaussianBlur(imag, (size_blur, size_blur), 0)

                phase = np.arctan2(imag, real) + np.pi
        else:
            real = np.cos(phase)
            imag = np.sin(phase)
            phase = np.arctan2(imag, real) + np.pi

        # Shift the final phase to the nearest pi/4 phase offset which
        # minimizes 2pi -> 0pi shearing.
        mindiff = np.inf
        phase_fin = []
        for phi in range(8):
            shift = phi * np.pi / 4

            modthis = np.mod(phase + shift, 2 * np.pi)

            fom = np.sum(np.abs(np.diff(modthis, axis=0))) + np.sum(
                np.abs(np.diff(modthis, axis=1))
            )

            if fom < mindiff:
                phase_fin = modthis
                min = np.amin(phase_fin)
                mean = np.mean(phase_fin)
                max = np.amax(phase_fin)
                if mean - min < max - mean:
                    phase_fin -= min
                else:
                    phase_fin -= max - 2 * np.pi

                phase_fin = np.mod(phase_fin, 2 * np.pi)

                mindiff = fom

        # Add the old phase correction if it's there.
<<<<<<< HEAD
        if (
            "previous_phase_correction" in data and
            data["previous_phase_correction"] is not None
        ):
=======
        if "previous_phase_correction" in data and data["previous_phase_correction"] is not None:
>>>>>>> 5ad51810
            phase_fin_fin = phase_fin + data["previous_phase_correction"]
        else:
            phase_fin_fin = phase_fin

        # Build the final dict.
        wavefront_calibration = {
<<<<<<< HEAD
            "phase_correction":phase_fin_fin,
            "measured_amplitude":amp_large,
            "r2":r2
=======
            "phase": phase_fin_fin,
            "amplitude": amp_large,
            "r2": r2,
>>>>>>> 5ad51810
        }

        # Step 4: Load the correction to the SLM
        if apply:
            self.slm.source.update(wavefront_calibration)

        # Plot the result
        if plot:
            self.slm.plot_source()

        return wavefront_calibration

    def name_wavefront_calibration(self):
        """
        Creates ``"<cam.name>-<slm.name>-wavefront-calibration"``.

        Returns
        -------
        name : str
            The generated name.
        """
        return "{}-{}-wavefront-calibration".format(self.cam.name, self.slm.name)

    def save_wavefront_calibration(self, path=".", name=None):
        """
        Saves :attr:`~slmsuite.hardware.cameraslms.FourierSLM.wavefront_calibration_raw`
        to a file like ``"path/name_id.h5"``.

        Parameters
        ----------
        path : str
            Path to the save location. Default is current directory.
        name : str or None
            Name of the save file. If ``None``, will use :meth:`name_wavefront_calibration`.

        Returns
        -------
        str
            The file path that the fourier calibration was saved to.
        """
        if name is None:
            name = self.name_wavefront_calibration()
        file_path = generate_path(path, name, extension="h5")
        write_h5(file_path, self.wavefront_calibration_raw)

        return file_path

    def load_wavefront_calibration(self, file_path=None, process=True, **kwargs):
        """
        Loads :attr:`~slmsuite.hardware.cameraslms.FourierSLM.wavefront_calibration_raw`
        from a file.

        Parameters
        ----------
        file_path : str or None
            Full path to the wavefront calibration file. If ``None``, will
            search the current directory for a file with a name like
            the one returned by
            :meth:`~slmsuite.hardware.cameraslms.FourierSLM.name_wavefront_calibration`.
        process : bool
            Whether to immediately process the wavefront calibration.
            See
            :meth:`~slmsuite.hardware.cameraslms.FourierSLM.process_wavefront_calibration`.
        **kwargs
            Passed to :meth:`~slmsuite.hardware.cameraslms.FourierSLM.process_wavefront_calibration`,
            if ``process`` is true.

        Returns
        -------
        str
            The file path that the wavefront calibration was loaded from.
        """
        if file_path is None:
            path = os.path.abspath(".")
            name = self.name_wavefront_calibration()
            file_path = latest_path(path, name, extension="h5")
            if file_path is None:
                raise FileNotFoundError(
                    "Unable to find a Fourier calibration file like\n{}"
                    "".format(os.path.join(path, name))
                )

        self.wavefront_calibration_raw = read_h5(file_path)

        if process:
            self.process_wavefront_calibration(**kwargs)

        return file_path<|MERGE_RESOLUTION|>--- conflicted
+++ resolved
@@ -499,7 +499,6 @@
         RuntimeError
             If the fourier plane calibration does not exist.
         """
-<<<<<<< HEAD
         if self.fourier_calibration is None:
             raise RuntimeError("Fourier calibration must exist to be used.")
 
@@ -519,15 +518,6 @@
             return np.vstack((ij, z))
         else:
             return ij
-=======
-        assert self.fourier_calibration is not None
-        return (
-            np.matmul(
-                self.fourier_calibration["M"], format_2vectors(kxy) - self.fourier_calibration["a"]
-            )
-            + self.fourier_calibration["b"]
-        )
->>>>>>> 5ad51810
 
     def ijcam_to_kxyslm(self, ij):
         r"""
@@ -562,7 +552,6 @@
         RuntimeError
             If the fourier plane calibration does not exist.
         """
-<<<<<<< HEAD
         if self.fourier_calibration is None:
             raise RuntimeError("Fourier calibration must exist to be used.")
 
@@ -582,16 +571,6 @@
             return np.vstack((kxy, z))
         else:
             return kxy
-=======
-        assert self.fourier_calibration is not None
-        return (
-            np.matmul(
-                np.linalg.inv(self.fourier_calibration["M"]),
-                format_2vectors(ij) - self.fourier_calibration["b"],
-            )
-            + self.fourier_calibration["a"]
-        )
->>>>>>> 5ad51810
 
     def get_farfield_spot_size(self, slm_size=None, basis="kxy"):
         """
@@ -643,6 +622,48 @@
             return np.abs(self.kxyslm_to_ijcam([0, 0]) - self.kxyslm_to_ijcam(size_kxy))
         else:
             raise ValueError('Unrecognized basis "{}".'.format(basis))
+
+    def _get_camera_pix2um(self):
+        if self.cam.dx_um is None or self.cam.dy_um is None:
+            raise ValueError("Camera dx_um or dy_um are not set.")
+        if self.cam.dx_um != self.cam.dy_um:
+            warnings.warn("Camera does not have square pitch. Odd behavior might result.")
+        return np.mean([self.cam.dx_um, self.cam.dy_um])
+
+    def get_effective_focal_length(self, units="norm"):
+        """
+        Uses the Fourier calibration to estimate the effective focal length of the
+        optical train separating the Fourier-domain SLM from the camera.
+        This currently assumes an isotropic imaging train without cylindrical optics.
+
+        Parameters
+        ----------
+        units : {"pix", "um", "norm"}
+            Units for the focal length.
+
+        Returns
+        -------
+        f_eff : float
+            Effective focal length.
+        """
+        if self.fourier_calibration is None:
+            raise RuntimeError("Fourier calibration must exist to be used.")
+
+        # Gather f_eff in pix/rad.
+        f_eff = np.sqrt(np.abs(np.linalg.det(self.fourier_calibration["M"])))
+
+        # Gather other conversions.
+        pix2um = self._get_camera_pix2um()
+
+        # Convert.
+        if units == "pix":
+            pass
+        elif units == "um":
+            f_eff *= pix2um
+        elif units == "norm":
+            f_eff *= pix2um / self.slm.wav_um
+
+        return f_eff
 
     def _get_camera_pix2um(self):
         if self.cam.dx_um is None or self.cam.dy_um is None:
@@ -854,15 +875,10 @@
         (nxref, nyref) = reference_superpixel
 
         if (
-<<<<<<< HEAD
-            nxref < exclude_superpixels[0] or nyref < exclude_superpixels[1] or
-            nxref >= NX-exclude_superpixels[0] or nyref >= NY-exclude_superpixels[1]
-=======
             nxref < exclude_superpixels[0]
             or nyref < exclude_superpixels[1]
             or nxref >= NX - exclude_superpixels[0]
             or nyref >= NY - exclude_superpixels[1]
->>>>>>> 5ad51810
         ):
             raise ValueError("reference_superpixel out of range of calibration.")
 
@@ -877,15 +893,8 @@
 
         # Error check whether we expect to be able to see fringes.
         max_r = np.sqrt(
-<<<<<<< HEAD
             np.square(np.max([nxref-exclude_superpixels[0], NX-nxref-exclude_superpixels[0]])) +
             np.square(np.max([nyref-exclude_superpixels[1], NY-nyref-exclude_superpixels[1]]))
-=======
-            np.square(np.max([nxref - exclude_superpixels[0], NX - nxref - exclude_superpixels[0]]))
-            + np.square(
-                np.max([nyref - exclude_superpixels[1], NY - nyref - exclude_superpixels[1]])
-            )
->>>>>>> 5ad51810
         )
 
         fringe_period = interference_size / max_r / 2
@@ -1111,11 +1120,7 @@
 
             # Process dsuperpixel by rotating it according to the Fourier calibration.
             M = self.fourier_calibration["M"]
-<<<<<<< HEAD
             M_norm = M / np.sqrt(np.abs(np.linalg.det(M)))
-=======
-            M_norm = M / np.sqrt(np.linalg.det(M))
->>>>>>> 5ad51810
             dsuperpixel = np.squeeze(np.matmul(M_norm, format_2vectors(dsuperpixel)))
 
             # Make the guess and bounds.
@@ -1126,7 +1131,6 @@
             theta = np.arctan(M[1, 0] / -M[0, 0])
 
             guess = [
-<<<<<<< HEAD
                 R, a, 0, c, d,
                 4 * np.pi * dsuperpixel[0] / img.shape[1],
                 4 * np.pi * dsuperpixel[1] / img.shape[0]
@@ -1140,25 +1144,9 @@
                 1.1*R, 2*a, 4*np.pi, a, a,
                 guess[5]+1,
                 guess[6]+1
-=======
-                R,
-                a,
-                0,
-                c,
-                d,
-                4 * np.pi * dsuperpixel[0] / img.shape[1],
-                4 * np.pi * dsuperpixel[1] / img.shape[0],
-                theta,
->>>>>>> 5ad51810
             ]
-            lb = [0.9 * R, 0, -4 * np.pi, 0, 0, guess[5] - 1, guess[6] - 1, theta - np.pi / 10]
-            ub = [1.1 * R, 2 * a, 4 * np.pi, a, a, guess[5] + 1, guess[6] + 1, theta + np.pi / 10]
 
             # Restrict sinc2d to be centered (as expected).
-<<<<<<< HEAD
-            def sinc2d_local(xy, R, a=1, b=0, c=0, d=0, kx=1, ky=1):
-                return sinc2d(xy, 0, 0, R, a, b, c, d, kx, ky)
-=======
             def sinc2d_local(xy, R, a=1, b=0, c=0, d=0, kx=1, ky=1, theta=0):
                 # When centered, rotation can be applied to xy, kxy
                 c = np.cos(theta)
@@ -1176,7 +1164,6 @@
                     xy_rot = np.transpose(xy_rot, (1, 2, 0))
 
                 return sinc2d(xy_rot, 0, 0, R, a, b, c, d, kxy[0], kxy[1])
->>>>>>> 5ad51810
 
             # Determine the guess phase byt overlapping shifted guesses with the image.
             differences = []
@@ -1214,11 +1201,7 @@
             ss_tot = np.sum((img0 - np.mean(img0)) ** 2)
             r2 = 1 - (ss_res / ss_tot)
 
-<<<<<<< HEAD
             final = (np.mod(-best_phase, 2*np.pi), amp, r2, contrast)
-=======
-            final = (np.mod(-best_phase, 2 * np.pi), amp, r2, contrast)
->>>>>>> 5ad51810
 
             # Plot the image, guess, and fit, if desired.
             if plot_fits:
@@ -1394,11 +1377,7 @@
             target_blaze_fixed = interference_blaze - blaze_difference
 
             # Step 1.5: Measure the power...
-<<<<<<< HEAD
             if corrected_amplitude:      # ...in the corrected target mode.
-=======
-            if corrected_amplitude:  # ...in the corrected target mode.
->>>>>>> 5ad51810
                 self.slm.write(
                     superpixels(index, reference=None, target=0, target_blaze=target_blaze_fixed),
                     settle=True,
@@ -1822,29 +1801,19 @@
                 mindiff = fom
 
         # Add the old phase correction if it's there.
-<<<<<<< HEAD
         if (
             "previous_phase_correction" in data and
             data["previous_phase_correction"] is not None
         ):
-=======
-        if "previous_phase_correction" in data and data["previous_phase_correction"] is not None:
->>>>>>> 5ad51810
             phase_fin_fin = phase_fin + data["previous_phase_correction"]
         else:
             phase_fin_fin = phase_fin
 
         # Build the final dict.
         wavefront_calibration = {
-<<<<<<< HEAD
-            "phase_correction":phase_fin_fin,
-            "measured_amplitude":amp_large,
-            "r2":r2
-=======
             "phase": phase_fin_fin,
             "amplitude": amp_large,
             "r2": r2,
->>>>>>> 5ad51810
         }
 
         # Step 4: Load the correction to the SLM
