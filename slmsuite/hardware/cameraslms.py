--- conflicted
+++ resolved
@@ -13,13 +13,8 @@
 from slmsuite.holography import analysis
 from slmsuite.holography import toolbox
 from slmsuite.holography.algorithms import SpotHologram
-<<<<<<< HEAD
-from slmsuite.holography.toolbox import blaze, imprint, format_2vectors
-from slmsuite.misc.math import REAL_TYPES
-=======
 from slmsuite.holography.toolbox import imprint, format_2vectors
 from slmsuite.holography.toolbox.phase import blaze
->>>>>>> 5727626e
 from slmsuite.misc.files import read_h5, write_h5, generate_path, latest_path
 from slmsuite.misc.fitfunctions import cos
 
@@ -656,11 +651,7 @@
         if reference_superpixel is None:
             # Set the reference superpixel to be centered on the SLM.
             [nxref, nyref] = np.floor(  np.flip(self.slm.shape)
-<<<<<<< HEAD
                                         / superpixel_size / 2).astype(int)
-=======
-                                        / superpixel_size / 2).astype(np.int)
->>>>>>> 5727626e
 
             reference_superpixel = [nxref, nyref]
         else:
@@ -939,6 +930,7 @@
                 plt.imshow(masked_pic_mode)
                 plt.show()
 
+            # Future: use the below
             # found_center = analysis.image_positions([masked_pic_mode]) + interference_point
 
             # Blur a lot and assume the maximum corresponds to the center.
@@ -1250,11 +1242,7 @@
                             2 * np.pi * (nx - nxref) * superpixel_size * self.slm.dx,
                             2 * np.pi * (ny - nyref) * superpixel_size * self.slm.dy)
 
-                        # Make sure our adjacent pixel under test is within range and
-<<<<<<< HEAD
-                        # above threshold.
-=======
->>>>>>> 5727626e
+                        # Make sure our adjacent pixel under test is within range and above threshold.
                         if (tx >= 0 and tx < NX and ty >= 0 and ty < NY and
                             (r2s[ty, tx] >= r2_threshold)): # or pathing[ty, tx] == ny)):
 
