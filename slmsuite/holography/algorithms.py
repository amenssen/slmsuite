--- conflicted
+++ resolved
@@ -106,8 +106,8 @@
         The shape of the computational space.
         This often differs from :attr:`slm_shape` due to padding.
     target : numpy.ndarray OR cupy.ndarray
-        Desired far-field amplitude. The goal of optimization.
-        This is of shape :attr:`shape`.
+        Desired far-field amplitude in the slm's "knm" basis.
+        The goal of optimization. This is of shape :attr:`shape`.
     weights : numpy.ndarray OR cupy.ndarray
         The mutable far-field amplitude used in GS.
         Starts as :attr:`target` but may be modified by weighted feedback in WGS.
@@ -331,11 +331,10 @@
             Shape of the computational space which satisfies the above requirements.
         """
         # TODO: Add a setting to make pad based on available memory.
-        try:
+        cameraslm = None
+        if hasattr(slm_shape, "slm"):
             cameraslm = slm_shape
             slm_shape = cameraslm.slm.shape
-        except:
-            cameraslm = None
 
         if np.isfinite(precision) and cameraslm is not None:
             dpixel = np.amin([cameraslm.slm.dx, cameraslm.slm.dy])
@@ -586,7 +585,10 @@
                     eff = stats[groups[-1]]["efficiency"][self.iter]
                     if eff > self.flags["fixed_phase_efficiency"]:
                         self.flags["fixed_phase"] = True
-
+                # TODO: tpr0p thinks that all of this flag checking doesn't
+                # need to be executed every loop, and should be moved
+                # outside the core optimization loop. this will also improve
+                # readability.
                 if not "fixed_phase_iterations" in self.flags:
                     self.flags["fixed_phase_iterations"] = 20
                 if self.iter > self.flags["fixed_phase_iterations"]:
@@ -1598,7 +1600,7 @@
                 self.spot_kxy = None
                 self.spot_ij = None
         elif basis == "kxy":  # Normalized units
-            assert cameraslm is not None, "We need an cameraslm to interpret ij."
+            assert cameraslm is not None, "We need a cameraslm to interpret ij."
 
             self.spot_kxy = vectors
 
@@ -1745,7 +1747,7 @@
         # Return a new SpotHologram.
         return SpotHologram(shape, vectors, basis=basis, spot_amp=None, **kwargs)
     
-    # TODO: @ichr can we combine these funcs? - @tpr0p
+    # TODO: @ichr can we combine this with :meth:`update_target`? - @tpr0p
     def _update_target_spots(self, reset_weights=False, plot=False):
         """
         Wrapped by :meth:`SpotHologram.update_target()`.
@@ -1754,13 +1756,8 @@
         self.target.fill(0)
 
         shape = toolbox.format_2vectors(self.shape).astype(np.float)
-<<<<<<< HEAD
-        print(shape / 2 + self.spot_knm)
-        self.spot_knm_rounded = np.ceil(shape / 2 + self.spot_knm.astype(np.float))
-=======
 
         self.spot_knm_rounded = np.around(shape / 2 + self.spot_knm.astype(np.float))
->>>>>>> 2a958cc8
         self.spot_knm_rounded = self.spot_knm_rounded.astype(np.int)
 
         if self.cameraslm is not None:
