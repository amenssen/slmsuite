--- conflicted
+++ resolved
@@ -294,11 +294,7 @@
 
         # Option c
         if slm_shape is None:
-<<<<<<< HEAD
             slm_shape = (np.nan, np.nan) 
-=======
-            slm_shape = (np.nan, np.nan)
->>>>>>> 38898239
         else:
             try:        # Check if slm_shape is a CameraSLM.
                 if amp is None:
